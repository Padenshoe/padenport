import streamlit as st
import requests
import re
import time
from datetime import datetime, timedelta
from openai import OpenAI, RateLimitError
import yfinance as yf
import pytesseract
from PIL import Image
import io
import numpy as np
import pandas as pd

# === CONFIG ===
st.set_page_config(page_title="PadenPort", layout="wide")
st.title("📊 PadenPort - Stock News Sentiment Dashboard")

# MODE: 'live' or 'mock'
MODE = st.secrets.get("MODE", "live")

# === API SETUP ===
client = OpenAI(api_key=st.secrets["OPENAI_API_KEY"])
NEWS_API_KEY = st.secrets["NEWS_API_KEY"]

# === FUNCTIONS ===
def fetch_news(ticker):
    """Return up to 3 recent articles (within the last week) for the ticker."""
    from_date = (datetime.utcnow() - timedelta(days=7)).strftime("%Y-%m-%d")
    query = f"\"{ticker}\" stock"
    url = (
        "https://newsapi.org/v2/everything"
        f"?q={query}&from={from_date}&sortBy=publishedAt&language=en&apiKey={NEWS_API_KEY}"
    )
    res = requests.get(url)
    return res.json().get("articles", [])[:3]

def fetch_stock_info(ticker):
    """Fetch current stock price and a few key metrics using yfinance."""
    try:
        stock = yf.Ticker(ticker)
        info = stock.info
        price = info.get("regularMarketPrice")
        pe = info.get("trailingPE")
        market_cap = info.get("marketCap")
        high_52 = info.get("fiftyTwoWeekHigh")
        low_52 = info.get("fiftyTwoWeekLow")
        hist = stock.history(period="1y")["Close"]
        return price, pe, market_cap, high_52, low_52, hist
    except Exception:
        return None, None, None, None, None, None

def analyze_article(ticker, article):
    if MODE == "mock":
        return f"🧪 Mock summary for {ticker}.", "neutral"

    content = article.get("content") or article.get("description") or "No content available."
    prompt = f"""
    Summarize the following news about {ticker} and determine if it's good, bad, or neutral for the stock price.

    Title: {article['title']}
    Content: {content}
    """

    for attempt in range(3):
        try:
            response = client.chat.completions.create(
                model="gpt-3.5-turbo",
                messages=[{"role": "user", "content": prompt}],
                temperature=0.3
            )
            break
        except RateLimitError:
            st.warning("⚠️ Rate limit hit. Waiting 20 seconds before retrying...")
            time.sleep(20)
    else:
        return "⚠️ Failed after 3 retries due to rate limits.", "neutral"

    summary = response.choices[0].message.content
    sentiment = "neutral"
    if re.search(r'\b(good|positive)\b', summary, re.I):
        sentiment = "good"
    elif re.search(r'\b(bad|negative)\b', summary, re.I):
        sentiment = "bad"
    return summary, sentiment

def parse_positions(text: str) -> dict:
    """Return a mapping of ticker -> shares from raw OCR text.

<<<<<<< HEAD
    This parser tries to ignore column headers or other words by searching for
    the first short alphabetic token on each line and the next numeric token
    after it. It skips common words like "shares" or "price" so that noisy OCR
    output doesn't create bogus positions.
    """

    ignore = {
        "shares",
        "share",
        "price",
        "total",
        "cost",
        "qty",
        "quantity",
        "value",
    }

    positions: dict[str, float] = {}
    for line in text.splitlines():
        tokens = re.findall(r"[A-Za-z]+|[\d,.]+", line)
        if not tokens:
            continue

        ticker = None
        shares = None

        for i, tok in enumerate(tokens):
            if tok.isalpha() and 1 <= len(tok) <= 5 and tok.lower() not in ignore:
                ticker = tok.upper()
                # find the first numeric token after the ticker
                for num in tokens[i + 1 :]:
                    try:
                        shares = float(num.replace(",", ""))
                        break
                    except ValueError:
                        continue
                break

        if ticker is None or shares is None:
            continue

        positions[ticker] = positions.get(ticker, 0.0) + shares
=======
    The OCR output can be noisy, so this parser looks for the first ticker
    symbol (letters) and the first numeric value on each line. This makes it
    tolerant of additional columns like price or total that may appear in the
    screenshot table.
    """

    positions: dict[str, float] = {}
    for line in text.splitlines():
        tokens = re.findall(r"[A-Za-z]+|[\d,.]+", line)
        if len(tokens) < 2:
            continue
        ticker, shares_token = tokens[0], tokens[1]
        if not ticker.isalpha():
            continue
        try:
            shares = float(shares_token.replace(",", ""))
        except ValueError:
            continue
        positions[ticker.upper()] = positions.get(ticker.upper(), 0.0) + shares
>>>>>>> f5c8f6c3

    return positions

def extract_text_from_image(image_bytes):
    """Return OCR text using pytesseract or easyocr as fallback."""
    try:
        return pytesseract.image_to_string(Image.open(io.BytesIO(image_bytes)))
    except pytesseract.pytesseract.TesseractNotFoundError:
        try:
            import easyocr
        except ModuleNotFoundError:
            raise RuntimeError(
                "EasyOCR fallback unavailable. Install the 'easyocr' package."
            )
        try:
            reader = easyocr.Reader(['en'], gpu=False)
            img = np.array(Image.open(io.BytesIO(image_bytes)))
            return "\n".join(reader.readtext(img, detail=0, paragraph=True))
        except Exception as e:
            raise RuntimeError(f"EasyOCR failed: {e}")

# === UI ===
# --- Sidebar positions input ---
with st.sidebar:
    st.header("📊 My Positions")

    positions = st.session_state.setdefault("positions", {})

    col1, col2 = st.columns(2)
    with col1:
        st.text_input("Ticker", key="ticker_entry")
    with col2:
        st.number_input("Shares", min_value=0.0, step=1.0, key="shares_entry")

    def add_position():
        ticker = st.session_state.get("ticker_entry", "").strip()
        shares = st.session_state.get("shares_entry", 0.0)
        if ticker:
            positions[ticker.upper()] = positions.get(ticker.upper(), 0) + shares
        st.session_state["ticker_entry"] = ""
        st.session_state["shares_entry"] = 0.0

    st.button("Add", on_click=add_position)

    uploaded_image = st.file_uploader("Or upload screenshot", type=["png", "jpg", "jpeg"])
    if uploaded_image is not None:
        image_bytes = uploaded_image.read()
        try:
            text_from_image = extract_text_from_image(image_bytes)
            with st.expander("OCR Result", expanded=False):
                st.text_area("Raw text", text_from_image, height=100, key="ocr")
            ocr_positions = parse_positions(text_from_image)
            for t, s in ocr_positions.items():
                positions[t] = positions.get(t, 0) + s
        except Exception as e:
            st.error(f"OCR failed: {e}")

    total = 0.0
<<<<<<< HEAD
=======
    remove_keys = []
>>>>>>> f5c8f6c3

    if positions:
        st.markdown("### Portfolio Summary")
        header = st.columns([2, 2, 2, 2, 1])
        header[0].markdown("**Ticker**")
        header[1].markdown("**Shares**")
        header[2].markdown("**Price**")
        header[3].markdown("**Total**")
        header[4].markdown(" ")

        for t, shares in list(positions.items()):
            price, *_ = fetch_stock_info(t)
            value = price * shares if price else 0.0
            total += value
            row = st.columns([2, 2, 2, 2, 1])
            row[0].write(t)
            row[1].write(shares)
            row[2].write(f"${price:,.2f}" if price else "N/A")
            row[3].write(f"${value:,.2f}")
            if row[4].button("Remove", key=f"remove_{t}"):
<<<<<<< HEAD
                positions.pop(t, None)
                st.experimental_rerun()
=======
                remove_keys.append(t)

        for rk in remove_keys:
            positions.pop(rk, None)
>>>>>>> f5c8f6c3

        st.write(f"**Total Portfolio: ${total:,.2f}**")
        if st.button("Import Portfolio", key="import_portfolio"):
            st.session_state["tickers_input"] = ", ".join(positions.keys())
    else:
        st.info("No positions added.")


tickers_input = st.text_input("🖊 Enter ticker symbols (comma-separated)", key="tickers_input")
tickers = [t.strip().upper() for t in tickers_input.split(",") if t.strip()]
tickers = tickers[:2]  # Limit to 2 tickers to stay under 3 RPM

if tickers:
    for ticker in tickers:
        st.subheader(f"📈 {ticker}")
        price, pe, market_cap, high_52, low_52, hist = fetch_stock_info(ticker)
        if price is not None:
            st.write(f"**Price:** ${price} | **PE:** {pe} | **Market Cap:** {market_cap}")
            if high_52 and low_52:
                st.write(f"**52w High:** ${high_52} | **52w Low:** ${low_52}")
            if hist is not None and not hist.empty:
                st.line_chart(hist)
        else:
            st.write("Stock data unavailable.")

        articles = fetch_news(ticker)
        if not articles:
            st.warning("No recent news found.")
            continue
        cols = st.columns(3)
        for col, article in zip(cols, articles):
            with col:
                summary, sentiment = analyze_article(ticker, article)
                if article.get("urlToImage"):
                    st.image(article["urlToImage"], use_container_width=True)
                st.markdown(f"**[{article['title']}]({article['url']})**")
                published = article.get("publishedAt", "")[:10]
                source = article.get("source", {}).get("name", "")
                st.caption(f"{source}, {published}")
                st.write(summary)
                st.write(f"*Sentiment: `{sentiment.upper()}`*")
        st.divider()<|MERGE_RESOLUTION|>--- conflicted
+++ resolved
@@ -86,7 +86,7 @@
 def parse_positions(text: str) -> dict:
     """Return a mapping of ticker -> shares from raw OCR text.
 
-<<<<<<< HEAD
+    6gdtsq-codex/clean-ocr-output-after-import
     This parser tries to ignore column headers or other words by searching for
     the first short alphabetic token on each line and the next numeric token
     after it. It skips common words like "shares" or "price" so that noisy OCR
@@ -129,8 +129,8 @@
             continue
 
         positions[ticker] = positions.get(ticker, 0.0) + shares
-=======
-    The OCR output can be noisy, so this parser looks for the first ticker
+
+    """The OCR output can be noisy, so this parser looks for the first ticker
     symbol (letters) and the first numeric value on each line. This makes it
     tolerant of additional columns like price or total that may appear in the
     screenshot table.
@@ -149,7 +149,7 @@
         except ValueError:
             continue
         positions[ticker.upper()] = positions.get(ticker.upper(), 0.0) + shares
->>>>>>> f5c8f6c3
+ main
 
     return positions
 
@@ -208,10 +208,10 @@
             st.error(f"OCR failed: {e}")
 
     total = 0.0
-<<<<<<< HEAD
-=======
+ 6gdtsq-codex/clean-ocr-output-after-import
+
     remove_keys = []
->>>>>>> f5c8f6c3
+main
 
     if positions:
         st.markdown("### Portfolio Summary")
@@ -232,15 +232,15 @@
             row[2].write(f"${price:,.2f}" if price else "N/A")
             row[3].write(f"${value:,.2f}")
             if row[4].button("Remove", key=f"remove_{t}"):
-<<<<<<< HEAD
+       6gdtsq-codex/clean-ocr-output-after-import
                 positions.pop(t, None)
                 st.experimental_rerun()
-=======
+
                 remove_keys.append(t)
 
         for rk in remove_keys:
             positions.pop(rk, None)
->>>>>>> f5c8f6c3
+    main
 
         st.write(f"**Total Portfolio: ${total:,.2f}**")
         if st.button("Import Portfolio", key="import_portfolio"):
