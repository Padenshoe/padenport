import streamlit as st
import requests
import re
import time
from datetime import datetime, timedelta
from openai import OpenAI, RateLimitError
import yfinance as yf
import pytesseract
from PIL import Image
import io
import numpy as np
import pandas as pd

# === CONFIG ===
st.set_page_config(page_title="PadenPort", layout="wide")
st.title("📊 PadenPort - Stock News Sentiment Dashboard")

# MODE: 'live' or 'mock'
MODE = st.secrets.get("MODE", "live")

# === API SETUP ===
client = OpenAI(api_key=st.secrets["OPENAI_API_KEY"])
NEWS_API_KEY = st.secrets["NEWS_API_KEY"]

# === FUNCTIONS ===
def fetch_news(ticker):
    """Return up to 3 recent articles (within the last week) for the ticker."""
    from_date = (datetime.utcnow() - timedelta(days=7)).strftime("%Y-%m-%d")
    query = f"\"{ticker}\" stock"
    url = (
        "https://newsapi.org/v2/everything"
        f"?q={query}&from={from_date}&sortBy=publishedAt&language=en&apiKey={NEWS_API_KEY}"
    )
    res = requests.get(url)
    return res.json().get("articles", [])[:3]

def fetch_stock_info(ticker):
    """Fetch current stock price and a few key metrics using yfinance."""
    try:
        stock = yf.Ticker(ticker)
        info = stock.info
        price = info.get("regularMarketPrice")
        pe = info.get("trailingPE")
        market_cap = info.get("marketCap")
        high_52 = info.get("fiftyTwoWeekHigh")
        low_52 = info.get("fiftyTwoWeekLow")
        hist = stock.history(period="1y")["Close"]
        return price, pe, market_cap, high_52, low_52, hist
    except Exception:
        return None, None, None, None, None, None

def analyze_article(ticker, article):
    if MODE == "mock":
        return f"🧪 Mock summary for {ticker}.", "neutral"

    content = article.get("content") or article.get("description") or "No content available."
    prompt = f"""
    Summarize the following news about {ticker} and determine if it's good, bad, or neutral for the stock price.

    Title: {article['title']}
    Content: {content}
    """

    for attempt in range(3):
        try:
            response = client.chat.completions.create(
                model="gpt-3.5-turbo",
                messages=[{"role": "user", "content": prompt}],
                temperature=0.3
            )
            break
        except RateLimitError:
            st.warning("⚠️ Rate limit hit. Waiting 20 seconds before retrying...")
            time.sleep(20)
    else:
        return "⚠️ Failed after 3 retries due to rate limits.", "neutral"

    summary = response.choices[0].message.content
    sentiment = "neutral"
    if re.search(r'\b(good|positive)\b', summary, re.I):
        sentiment = "good"
    elif re.search(r'\b(bad|negative)\b', summary, re.I):
        sentiment = "bad"
    return summary, sentiment

def parse_positions(text: str) -> dict:
    """Return a mapping of ticker -> shares from raw OCR text.

    The OCR output can vary in column order depending on the source. This parser
    scans each line individually and attempts to pick the numeric token that
    most likely represents the share quantity. If both price and share values
    are present, the first integer-like token after the ticker is used. This
    avoids accidentally grabbing the price when it appears before the share
    count.
    """

    ignore = {
        "shares",
        "share",
        "price",
        "total",
        "cost",
        "qty",
        "quantity",
        "value",
        "s",
        "o",
    }

    share_tokens = {"share", "shares", "shr", "shrs", "sh", "shs"}

    positions: dict[str, float] = {}

    for line in text.splitlines():
        tokens = re.findall(r"[A-Za-z]+|[\d,.]+", line)
        ticker_idx = None
        ticker = None

        for idx, tok in enumerate(tokens):
            if tok.isalpha() and 1 <= len(tok) <= 5 and tok.lower() not in ignore:
                ticker_idx = idx
                ticker = tok.upper()
                break

        if ticker_idx is not None:
            share_token = None

            for idx in range(ticker_idx + 1, len(tokens)):
<<<<<<< HEAD
                tok_lower = tokens[idx].lower()
                if tok_lower in share_tokens:
                    if idx > ticker_idx + 1 and re.fullmatch(r"[\d,.]+", tokens[idx - 1]):
                        share_token = tokens[idx - 1]
                        break
                elif re.fullmatch(r"[\d,.]+", tokens[idx]) and idx + 1 < len(tokens) and tokens[idx + 1].lower() in share_tokens:
                    share_token = tokens[idx]
                    break
=======
                if tokens[idx].lower() in {"share", "shares"}:
                    if idx > ticker_idx + 1 and re.fullmatch(r"[\d,.]+", tokens[idx - 1]):
                        share_token = tokens[idx - 1]
                        break
>>>>>>> c3840ed5

            if share_token is None:
                numeric_tokens = [t for t in tokens[ticker_idx + 1 :] if re.fullmatch(r"[\d,.]+", t)]
                if numeric_tokens:
                    share_token = next((n for n in numeric_tokens if "." not in n), numeric_tokens[0])

            if share_token is not None:
                try:
                    shares = float(share_token.replace(",", ""))
                    positions[ticker] = positions.get(ticker, 0.0) + shares
                except ValueError:
                    pass

    return positions

def extract_text_from_image(image_bytes):
    """Return OCR text using pytesseract or easyocr as fallback."""
    try:
        return pytesseract.image_to_string(Image.open(io.BytesIO(image_bytes)))
    except pytesseract.pytesseract.TesseractNotFoundError:
        try:
            import easyocr
        except ModuleNotFoundError:
            raise RuntimeError(
                "EasyOCR fallback unavailable. Install the 'easyocr' package."
            )
        try:
            reader = easyocr.Reader(['en'], gpu=False)
            img = np.array(Image.open(io.BytesIO(image_bytes)))
            return "\n".join(reader.readtext(img, detail=0, paragraph=True))
        except Exception as e:
            raise RuntimeError(f"EasyOCR failed: {e}")

# === UI ===
# --- Sidebar positions input ---
with st.sidebar:
    st.header("📊 My Positions")

    positions = st.session_state.setdefault("positions", {})

    col1, col2 = st.columns(2)
    with col1:
        st.text_input("Ticker", key="ticker_entry")
    with col2:
        st.number_input("Shares", min_value=0.0, step=1.0, key="shares_entry")

    def add_position():
        ticker = st.session_state.get("ticker_entry", "").strip()
        shares = st.session_state.get("shares_entry", 0.0)
        if ticker:
            positions[ticker.upper()] = positions.get(ticker.upper(), 0) + shares
        st.session_state["ticker_entry"] = ""
        st.session_state["shares_entry"] = 0.0

    st.button("Add", on_click=add_position)

    uploaded_image = st.file_uploader("Or upload screenshot", type=["png", "jpg", "jpeg"])
    if uploaded_image is not None:
        image_bytes = uploaded_image.read()
        try:
            text_from_image = extract_text_from_image(image_bytes)
            with st.expander("OCR Result", expanded=False):
                st.text_area("Raw text", text_from_image, height=100, key="ocr")
            ocr_positions = parse_positions(text_from_image)
            for t, s in ocr_positions.items():
                positions[t] = positions.get(t, 0) + s
        except Exception as e:
            st.error(f"OCR failed: {e}")

    total = 0.0

    if positions:
        st.markdown("### Portfolio Summary")
        header = st.columns([2, 2, 2, 2])
        header[0].markdown("**Ticker**")
        header[1].markdown("**Shares**")
        header[2].markdown("**Price**")
        header[3].markdown("**Total**")

        for t, shares in list(positions.items()):
            price, *_ = fetch_stock_info(t)
            value = price * shares if price else 0.0
            total += value
            row = st.columns([2, 2, 2, 2])
            row[0].write(t)
            row[1].write(shares)
            row[2].write(f"${price:,.2f}" if price else "N/A")
            row[3].write(f"${value:,.2f}")

        st.write(f"**Total Portfolio: ${total:,.2f}**")
        if st.button("Import Portfolio", key="import_portfolio"):
            st.session_state["tickers_input"] = ", ".join(positions.keys())
    else:
        st.info("No positions added.")


tickers_input = st.text_input("🖊 Enter ticker symbols (comma-separated)", key="tickers_input")
tickers = [t.strip().upper() for t in tickers_input.split(",") if t.strip()]
tickers = tickers[:2]  # Limit to 2 tickers to stay under 3 RPM

if tickers:
    for ticker in tickers:
        st.subheader(f"📈 {ticker}")
        price, pe, market_cap, high_52, low_52, hist = fetch_stock_info(ticker)
        if price is not None:
            st.write(f"**Price:** ${price} | **PE:** {pe} | **Market Cap:** {market_cap}")
            if high_52 and low_52:
                st.write(f"**52w High:** ${high_52} | **52w Low:** ${low_52}")
            if hist is not None and not hist.empty:
                st.line_chart(hist)
        else:
            st.write("Stock data unavailable.")

        articles = fetch_news(ticker)
        if not articles:
            st.warning("No recent news found.")
            continue
        cols = st.columns(3)
        for col, article in zip(cols, articles):
            with col:
                summary, sentiment = analyze_article(ticker, article)
                if article.get("urlToImage"):
                    st.image(article["urlToImage"], use_container_width=True)
                st.markdown(f"**[{article['title']}]({article['url']})**")
                published = article.get("publishedAt", "")[:10]
                source = article.get("source", {}).get("name", "")
                st.caption(f"{source}, {published}")
                st.write(summary)
                st.write(f"*Sentiment: `{sentiment.upper()}`*")
        st.divider()<|MERGE_RESOLUTION|>--- conflicted
+++ resolved
@@ -126,7 +126,6 @@
             share_token = None
 
             for idx in range(ticker_idx + 1, len(tokens)):
-<<<<<<< HEAD
                 tok_lower = tokens[idx].lower()
                 if tok_lower in share_tokens:
                     if idx > ticker_idx + 1 and re.fullmatch(r"[\d,.]+", tokens[idx - 1]):
@@ -135,12 +134,11 @@
                 elif re.fullmatch(r"[\d,.]+", tokens[idx]) and idx + 1 < len(tokens) and tokens[idx + 1].lower() in share_tokens:
                     share_token = tokens[idx]
                     break
-=======
                 if tokens[idx].lower() in {"share", "shares"}:
                     if idx > ticker_idx + 1 and re.fullmatch(r"[\d,.]+", tokens[idx - 1]):
                         share_token = tokens[idx - 1]
                         break
->>>>>>> c3840ed5
+                        main
 
             if share_token is None:
                 numeric_tokens = [t for t in tokens[ticker_idx + 1 :] if re.fullmatch(r"[\d,.]+", t)]
