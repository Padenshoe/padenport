--- conflicted
+++ resolved
@@ -116,7 +116,6 @@
         st.text_input("Ticker", key="ticker_entry")
     with col2:
         st.number_input("Shares", min_value=0.0, step=1.0, key="shares_entry")
-<<<<<<< HEAD
 
     def add_position():
         ticker = st.session_state.get("ticker_entry", "").strip()
@@ -126,17 +125,6 @@
         st.session_state["ticker_entry"] = ""
         st.session_state["shares_entry"] = 0.0
 
-=======
-
-    def add_position():
-        ticker = st.session_state.get("ticker_entry", "").strip()
-        shares = st.session_state.get("shares_entry", 0.0)
-        if ticker:
-            positions[ticker.upper()] = positions.get(ticker.upper(), 0) + shares
-        st.session_state["ticker_entry"] = ""
-        st.session_state["shares_entry"] = 0.0
-
->>>>>>> 84a5daa6
     st.button("Add", on_click=add_position)
 
     uploaded_image = st.file_uploader("Or upload screenshot", type=["png", "jpg", "jpeg"])
